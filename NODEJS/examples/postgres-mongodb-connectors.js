const { KafkaConnectService } = require('../src/services');
require('dotenv').config();

async function setupConnectors() {
    const connectService = new KafkaConnectService({
        baseUrl: process.env.KAFKA_CONNECT_URL || 'http://localhost:8083'
    });

    // PostgreSQL Source Connector Configuration
    const postgresSourceConfig = {
        name: 'postgres-source-connector',
        config: {
            'connector.class': 'io.confluent.connect.jdbc.JdbcSourceConnector',
            'tasks.max': 1,
<<<<<<< HEAD
            'connection.url': "jdbc:postgresql://localhost:5432/postgres",
=======
            'connection.url': "jdbc:postgresql://localhost:5432/postgres" ,
>>>>>>> c910892f
            'connection.user': "postgres",
            'connection.password': "admin",
            'table.whitelist': "messages",
            'mode': 'incrementing',
            'incrementing.column.name': 'id',
            'topic.prefix': 'postgres-',
            'transforms': 'createKey,extractInt',
            'transforms.createKey.type': 'org.apache.kafka.connect.transforms.ValueToKey',
            'transforms.createKey.fields': 'id',
            'transforms.extractInt.type': 'org.apache.kafka.connect.transforms.ExtractField$Key',
            'transforms.extractInt.field': 'id'
        }
    };

    // MongoDB Sink Connector Configuration
    const mongodbSinkConfig = {
        name: 'mongodb-sink-connector',
        config: {
            'connector.class': 'com.mongodb.kafka.connect.MongoSinkConnector',
            'tasks.max': 1,
            'topics': 'postgres-.*',
            'connection.uri': process.env.MONGODB_CONNECTION_URI,
            'database': process.env.MONGODB_DATABASE,
            'collection': process.env.MONGODB_COLLECTION,
            'document.id.strategy': 'com.mongodb.kafka.connect.sink.processor.id.strategy.ProvidedInKeyStrategy',
            'transforms': 'unwrap',
            'transforms.unwrap.type': 'io.debezium.transforms.ExtractNewRecordState',
            'transforms.unwrap.drop.tombstones': 'false',
            'transforms.unwrap.delete.handling.mode': 'rewrite'
        }
    };

    try {
        // Create PostgreSQL Source Connector
        console.log('Creating PostgreSQL Source Connector...');
        await connectService.createConnector(postgresSourceConfig);
        console.log('PostgreSQL Source Connector created successfully');

<<<<<<< HEAD
        // // Create MongoDB Sink Connector
=======
        // Create MongoDB Sink Connector
>>>>>>> c910892f
        // console.log('Creating MongoDB Sink Connector...');
        // await connectService.createConnector(mongodbSinkConfig);
        // console.log('MongoDB Sink Connector created successfully');

        // Verify connector status
        const sourceStatus = await connectService.getConnectorStatus('postgres-source-connector');
        // const sinkStatus = await connectService.getConnectorStatus('mongodb-sink-connector');

        console.log('PostgreSQL Source Connector Status:', sourceStatus);
        // console.log('MongoDB Sink Connector Status:', sinkStatus);

    } catch (error) {
        console.error('Error setting up connectors:', error);
    }
}

// Run the setup
setupConnectors().catch(console.error); <|MERGE_RESOLUTION|>--- conflicted
+++ resolved
@@ -12,11 +12,7 @@
         config: {
             'connector.class': 'io.confluent.connect.jdbc.JdbcSourceConnector',
             'tasks.max': 1,
-<<<<<<< HEAD
             'connection.url': "jdbc:postgresql://localhost:5432/postgres",
-=======
-            'connection.url': "jdbc:postgresql://localhost:5432/postgres" ,
->>>>>>> c910892f
             'connection.user': "postgres",
             'connection.password': "admin",
             'table.whitelist': "messages",
@@ -55,11 +51,7 @@
         await connectService.createConnector(postgresSourceConfig);
         console.log('PostgreSQL Source Connector created successfully');
 
-<<<<<<< HEAD
         // // Create MongoDB Sink Connector
-=======
-        // Create MongoDB Sink Connector
->>>>>>> c910892f
         // console.log('Creating MongoDB Sink Connector...');
         // await connectService.createConnector(mongodbSinkConfig);
         // console.log('MongoDB Sink Connector created successfully');
@@ -67,8 +59,10 @@
         // Verify connector status
         const sourceStatus = await connectService.getConnectorStatus('postgres-source-connector');
         // const sinkStatus = await connectService.getConnectorStatus('mongodb-sink-connector');
+        // const sinkStatus = await connectService.getConnectorStatus('mongodb-sink-connector');
 
         console.log('PostgreSQL Source Connector Status:', sourceStatus);
+        // console.log('MongoDB Sink Connector Status:', sinkStatus);
         // console.log('MongoDB Sink Connector Status:', sinkStatus);
 
     } catch (error) {
